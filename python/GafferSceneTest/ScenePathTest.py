##########################################################################
#
#  Copyright (c) 2013, Image Engine Design Inc. All rights reserved.
#
#  Redistribution and use in source and binary forms, with or without
#  modification, are permitted provided that the following conditions are
#  met:
#
#      * Redistributions of source code must retain the above
#        copyright notice, this list of conditions and the following
#        disclaimer.
#
#      * Redistributions in binary form must reproduce the above
#        copyright notice, this list of conditions and the following
#        disclaimer in the documentation and/or other materials provided with
#        the distribution.
#
#      * Neither the name of John Haddon nor the names of
#        any other contributors to this software may be used to endorse or
#        promote products derived from this software without specific prior
#        written permission.
#
#  THIS SOFTWARE IS PROVIDED BY THE COPYRIGHT HOLDERS AND CONTRIBUTORS "AS
#  IS" AND ANY EXPRESS OR IMPLIED WARRANTIES, INCLUDING, BUT NOT LIMITED TO,
#  THE IMPLIED WARRANTIES OF MERCHANTABILITY AND FITNESS FOR A PARTICULAR
#  PURPOSE ARE DISCLAIMED. IN NO EVENT SHALL THE COPYRIGHT OWNER OR
#  CONTRIBUTORS BE LIABLE FOR ANY DIRECT, INDIRECT, INCIDENTAL, SPECIAL,
#  EXEMPLARY, OR CONSEQUENTIAL DAMAGES (INCLUDING, BUT NOT LIMITED TO,
#  PROCUREMENT OF SUBSTITUTE GOODS OR SERVICES; LOSS OF USE, DATA, OR
#  PROFITS; OR BUSINESS INTERRUPTION) HOWEVER CAUSED AND ON ANY THEORY OF
#  LIABILITY, WHETHER IN CONTRACT, STRICT LIABILITY, OR TORT (INCLUDING
#  NEGLIGENCE OR OTHERWISE) ARISING IN ANY WAY OUT OF THE USE OF THIS
#  SOFTWARE, EVEN IF ADVISED OF THE POSSIBILITY OF SUCH DAMAGE.
#
##########################################################################

import os
import unittest
<<<<<<< HEAD
import six
=======
import imath

import IECore
>>>>>>> f6f8fa1b

import Gaffer
import GafferTest
import GafferScene
import GafferSceneTest

class ScenePathTest( GafferSceneTest.SceneTestCase ) :

	def test( self ) :

		a = GafferScene.SceneReader()
		a["fileName"].setValue( os.path.dirname( __file__ ) + "/alembicFiles/cube.abc" )

		p = GafferScene.ScenePath( a["out"], Gaffer.Context(), "/" )
		c = p.children()

		self.assertEqual( len( c ), 1 )
		self.assertEqual( str( c[0] ), "/group1" )

	def testRelative( self ) :

		a = GafferScene.SceneReader()
		a["fileName"].setValue( os.path.dirname( __file__ ) + "/alembicFiles/cube.abc" )

		p = GafferScene.ScenePath( a["out"], Gaffer.Context(), "group1" )
		self.assertEqual( str( p ), "group1" )
		self.assertEqual( p.root(), "" )
		self.assertEqual( [ str( c ) for c in p.children() ], [ "group1/pCube1" ] )

		p2 = p.copy()
		self.assertEqual( str( p2 ), "group1" )
		self.assertEqual( p2.root(), "" )
		self.assertEqual( [ str( c ) for c in p2.children() ], [ "group1/pCube1" ] )

	def testIsValid( self ) :

		plane = GafferScene.Plane()
		group = GafferScene.Group()
		group["in"][0].setInput( plane["out"] )

		p = GafferScene.ScenePath( group["out"], Gaffer.Context(), "/" )
		self.assertTrue( p.isValid() )

		p.setFromString( "/group" )
		self.assertTrue( p.isValid() )

		p.setFromString( "/group/plane" )
		self.assertTrue( p.isValid() )

		p.setFromString( "/group/plane2" )
		self.assertFalse( p.isValid() )

		p.setFromString( "/group2/plane" )
		self.assertFalse( p.isValid() )

		p.setFromString( "" )
		self.assertFalse( p.isValid() )

	def testContextSignals( self ) :

		plane = GafferScene.Plane()

		context = Gaffer.Context()
		self.assertEqual( context.changedSignal().num_slots(), 0 )

		p = GafferScene.ScenePath( plane["out"], context, "/" )

		# The path shouldn't connect to the context changed signal
		# until it really need to - when something is connected
		# to the path's own changed signal.
		self.assertEqual( context.changedSignal().num_slots(), 0 )
		cs = GafferTest.CapturingSlot( p.pathChangedSignal() )
		self.assertEqual( context.changedSignal().num_slots(), 1 )
		self.assertEqual( len( cs ), 0 )

		context["test"] = 10
		self.assertTrue( len( cs ), 1 )

		# Changing the context should disconnect from the old one
		# and reconnect to the new one.
		context2 = Gaffer.Context()
		self.assertEqual( context2.changedSignal().num_slots(), 0 )

		p.setContext( context2 )
		self.assertEqual( context.changedSignal().num_slots(), 0 )
		self.assertEqual( context2.changedSignal().num_slots(), 1 )

		context["test"] = 20
		self.assertTrue( len( cs ), 1 )

		context["test"] = 10
		self.assertTrue( len( cs ), 2 )

	def testSignallingAfterDestruction( self ) :

		plane = GafferScene.Plane()
		context = Gaffer.Context()
		path = GafferScene.ScenePath( plane["out"], context, "/" )

		# force path to connect to signals
		path.pathChangedSignal()

		# destroy path
		del path

		# force emission of signals on scene and context
		plane["name"].setValue( "dontCrashNow" )
		context["dontCrashNow"] = 10

	def testPlugRemovedFromNode( self ) :

		box = Gaffer.Box()
		box["p"] = Gaffer.IntPlug()
		box["out"] = GafferScene.ScenePlug( direction = Gaffer.Plug.Direction.Out )
		context = Gaffer.Context()
		path = GafferScene.ScenePath( box["out"], context, "/" )

		# force path to connect to signals
		path.pathChangedSignal()

		# mess things up
		del box["out"]
		del path

		# trigger plug dirtied on the Box
		box["p"].setValue( 10 )

	def testSceneAccessors( self ) :

		s1 = GafferScene.Plane()
		s2 = GafferScene.Plane()

		path = GafferScene.ScenePath( s1["out"], Gaffer.Context(), "/" )
		self.assertTrue( path.getScene().isSame( s1["out"] ) )

		cs = GafferTest.CapturingSlot( path.pathChangedSignal() )

		s1["name"].setValue( "p" )
		self.assertEqual( len( cs ), 1 )
		del cs[:]

		path.setScene( s1["out"] )
		self.assertEqual( len( cs ), 0 )
		self.assertTrue( path.getScene().isSame( s1["out"] ) )
		s1["name"].setValue( "pp" )
		self.assertEqual( len( cs ), 1 )
		del cs[:]

		path.setScene( s2["out"] )
		self.assertEqual( len( cs ), 1 )
		self.assertTrue( path.getScene().isSame( s2["out"] ) )
		s2["name"].setValue( "a" )
		self.assertEqual( len( cs ), 2 )
		del cs[:]

		s1["name"].setValue( "b" )
		self.assertEqual( len( cs ), 0 )

	def testStandardFilter( self ) :

		camera = GafferScene.Camera()
		plane = GafferScene.Plane()
		parent = GafferScene.Parent()
		parent["in"].setInput( camera["out"] )
		parent["children"][0].setInput( plane["out"] )
		parent["parent"].setValue( "/" )

		path = GafferScene.ScenePath( parent["out"], Gaffer.Context(), "/" )
		self.assertEqual( { str( c ) for c in path.children() }, { "/camera", "/plane" } )

		path.setFilter( GafferScene.ScenePath.createStandardFilter( [ "__cameras" ] ) )
		self.assertEqual( { str( c ) for c in path.children() }, { "/camera" } )

	def testNone( self ) :

		plane = GafferScene.Plane()

		with six.assertRaisesRegex( self, Exception, "Python argument types" ) :
			GafferScene.ScenePath( None, Gaffer.Context() )

		with six.assertRaisesRegex( self, Exception, "Python argument types" ) :
			GafferScene.ScenePath( plane["out"], None )

	def testGILManagement( self ) :

		script = Gaffer.ScriptNode()

		# Build a contrived scene that will cause `childNames` queries to spawn
		# a threaded compute that will execute a Python expression.

		script["plane"] = GafferScene.Plane()
		script["plane"]["divisions"].setValue( imath.V2i( 50 ) )

		script["planeFilter"] = GafferScene.PathFilter()
		script["planeFilter"]["paths"].setValue( IECore.StringVectorData( [ "/plane" ] ) )

		script["sphere"] = GafferScene.Sphere()

		script["instancer"] = GafferScene.Instancer()
		script["instancer"]["in"].setInput( script["plane"]["out"] )
		script["instancer"]["prototypes"].setInput( script["sphere"]["out"] )
		script["instancer"]["filter"].setInput( script["planeFilter"]["out"] )

		script["instanceFilter"] = GafferScene.PathFilter()
		script["instanceFilter"]["paths"].setValue( IECore.StringVectorData( [ "/plane/instances/*/*" ] ) )

		script["cube"] = GafferScene.Cube()

		script["parent"] = GafferScene.Parent()
		script["parent"]["in"].setInput( script["instancer"]["out"] )
		script["parent"]["children"][0].setInput( script["cube"]["out"] )
		script["parent"]["filter"].setInput( script["instanceFilter"]["out"] )

		script["expression"] = Gaffer.Expression()
		script["expression"].setExpression( 'parent["sphere"]["name"] = context["sphereName"]' )

		# Test that `ScenePath` bindings release the GIL so that the compute
		# doesn't hang. If we're lucky, the expression executes on the main
		# thread anyway, so loop to give it plenty of chances to fail.

		for i in range( 0, 100 ) :

			context = Gaffer.Context()
			context["sphereName"] = "sphere{}".format( i )
			path = GafferScene.ScenePath( script["parent"]["out"], context, "/plane/instances/{}/2410/cube".format( context["sphereName"] ) )
			self.assertTrue( path.isValid() )

if __name__ == "__main__":
	unittest.main()<|MERGE_RESOLUTION|>--- conflicted
+++ resolved
@@ -36,13 +36,10 @@
 
 import os
 import unittest
-<<<<<<< HEAD
 import six
-=======
 import imath
 
 import IECore
->>>>>>> f6f8fa1b
 
 import Gaffer
 import GafferTest
