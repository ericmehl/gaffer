name: CI

on:
  push:
    branches:
      - main
      - '*_maintenance'
  pull_request:
    branches:
      - main
      - '*_maintenance'
  release:
      types: [published]

jobs:

  build:

    strategy:

      # Don't cancel other jobs in the build matrix if one job fails.
      fail-fast: false

      matrix:

        # Rather than generate all permutations of various settings,
        # we want to explicitly list each of the variants we want to
        # test. We can use `name` to declare the names of our variants,
        # and then use `include` to define their settings.

        name: [
          linux-python2,
          linux-python2-debug,
          linux-python3,
          macos-python2,
        ]

        include:

          - name: linux-python2
            os: ubuntu-20.04
            buildType: RELEASE
            publish: true
            containerImage: ghcr.io/gafferhq/build/build:2.0.0
            dependenciesURL: https://github.com/GafferHQ/dependencies/releases/download/5.0.0a3/gafferDependencies-5.0.0a3-Python2-linux.tar.gz
            # GitHub container builds run as root. This causes failures for tests that
            # assert that filesystem permissions are respected, because root doesn't
            # respect permissions. So we run the final test suite as a dedicated
            # test user rather than as root.
            testRunner: su testUser -c
            sconsCacheMegabytes: 400

          - name: linux-python2-debug
            os: ubuntu-20.04
            buildType: DEBUG
            publish: false
            containerImage: ghcr.io/gafferhq/build/build:2.0.0
            dependenciesURL: https://github.com/GafferHQ/dependencies/releases/download/5.0.0a3/gafferDependencies-5.0.0a3-Python2-linux.tar.gz
            testRunner: su testUser -c
            # Debug builds are ludicrously big, so we must use a larger cache
            # limit. In practice this compresses down to 4-500Mb.
            sconsCacheMegabytes: 2500

          - name: linux-python3
            os: ubuntu-20.04
            buildType: RELEASE
            publish: true
            containerImage: ghcr.io/gafferhq/build/build:2.0.0
            dependenciesURL: https://github.com/GafferHQ/dependencies/releases/download/5.0.0a3/gafferDependencies-5.0.0a3-Python3-linux.tar.gz
            testRunner: su testUser -c
            sconsCacheMegabytes: 400

          - name: macos-python2
            os: macos-10.15
            buildType: RELEASE
            publish: true
            containerImage:
            dependenciesURL: https://github.com/GafferHQ/dependencies/releases/download/5.0.0a3/gafferDependencies-5.0.0a3-Python2-osx.tar.gz
            testRunner: bash -c
            sconsCacheMegabytes: 400

    runs-on: ${{ matrix.os }}

    container: ${{ matrix.containerImage }}

    env:
      ARNOLD_LICENSE_ORDER: none # Don't waste time looking for a license that doesn't exist
      GAFFER_BUILD_DIR: "./build"
      GAFFER_CACHE_DIR: "./sconsCache"

    steps:

    - uses: actions/checkout@v2

    - name: Install toolchain (MacOS)
      # Prefer `pip install` where possible because it is faster
      # than `brew install`.
      run: |
        sudo pip3 install scons==4.3.0
        sudo pip3 install sphinx==4.3.1 sphinx_rtd_theme==1.0.0 myst-parser==0.15.2 docutils==0.17.1
        # Force inkscape < 1.0 until SConstruct is updated
        brew install --cask xquartz &&
        brew install --cask ./config/brew/Casks/inkscape.rb
        # Brew installs all manner of headers into `/usr/local/include`, including
        # OpenEXR and Imath versions that conflict with our own. We can't stop Clang
        # finding them because Clang is hardcoded to look in `/usr/local/include`
        # _before_ anything we specify with `-isystem`, despite documentation to the
        # contrary. So we nuke the headers.
        rm -rf /usr/local/include/*
      if: runner.os == 'macOS'

    - name: Install toolchain (Linux)
      run: |
        Xvfb :99 -screen 0 1280x1024x24 &
        metacity&
        useradd -m testUser
        echo LD_PRELOAD=libSegFault.so >> $GITHUB_ENV
        # The Docker container configures bash shells such that they enable the
        # software collections we want. If we could set GitHub's
        # `defaults.run.shell` to `bash` then all our build steps would pick up
        # this environment automatically. But we can't do that because it
        # breaks the build on Windows, and we can't configure a different shell
        # per platform because GitHub won't allow it. But we can run _this_
        # Linux-only step in bash, and transfer the environment out to be used
        # in later steps.
        echo $PATH > $GITHUB_PATH
        echo LD_LIBRARY_PATH=$LD_LIBRARY_PATH >> $GITHUB_ENV
        echo DISPLAY=:99.0 >> $GITHUB_ENV
      shell: bash
      if: runner.os == 'Linux'

    - name: 'Install Python Modules'
      run: |
        python --version
        pip install PyJWT==1.7.1 PyGitHub==1.45

    - name: Set Custom Variables
      run: |
        .github/workflows/main/setBuildVars.py
        echo GAFFER_SPHINX=`which sphinx-build` >> $GITHUB_ENV
      env:
       GITHUB_ACCESS_TOKEN: ${{ secrets.GITHUB_TOKEN }}
       GAFFER_BUILD_VARIANT: ${{ matrix.name }}

    - name: Disable macOS PR Docs
      run: |
        echo GAFFER_SPHINX=doesNotExist >> $GITHUB_ENV
        echo GAFFER_VALIDATE_EXTRA_FLAGS=--skipDocs >> $GITHUB_ENV
      if: runner.os == 'macOS' && env.GAFFER_GITHUB_RELEASEID == ''

    - name: Install dependencies
      # The `$GITHUB_ENV` shenanigans creates an environment variable
      # containing the hash of the archive, for use in the cache key
      # below.
      run: |
        echo GAFFER_DEPENDENCIES_HASH=`python .github/workflows/main/installDependencies.py --archiveURL ${{ matrix.dependenciesURL }} --dependenciesDir ${{ env.GAFFER_BUILD_DIR }} --outputFormat "{archiveDigest}"` >> $GITHUB_ENV
        ./.github/workflows/main/installDelight.py
        echo DELIGHT=$GITHUB_WORKSPACE/3delight >> $GITHUB_ENV

    - name: Cache
      uses: actions/cache@v1
      with:
        path: ${{ env.GAFFER_CACHE_DIR }}
        key: ${{ runner.os }}-${{ matrix.containerImage }}-${{env.GAFFER_DEPENDENCIES_HASH}}-${{ matrix.buildType }}-${{ github.sha }}
        restore-keys: |
          ${{ runner.os }}-${{ matrix.containerImage }}-${{env.GAFFER_DEPENDENCIES_HASH}}-${{ matrix.buildType }}-

    - name: Build Gaffer
      run: |
       scons -j 2 build BUILD_TYPE=${{ matrix.buildType }} OPTIONS=.github/workflows/main/sconsOptions

    - name: Test
      # Tests should complete in well under an hour. If they don't it's most likely because
      # of a hang, in which case we'd like to know more quickly than the default 6hr timeout
      # allows.
      timeout-minutes: 60
      run: |
        echo "::add-matcher::./.github/workflows/main/problemMatchers/unittest.json"
        ${{ matrix.testRunner }} "${{ env.GAFFER_BUILD_DIR }}/bin/gaffer test"
        echo "::remove-matcher owner=unittest::"

    - name: Build and test Arnold extension
      run: |
<<<<<<< HEAD
        import subprocess
        import sys
        import os

        for arnoldVersion in [ "6.2.0.1", "7.0.0.2" ] :
          arnoldRoot = os.path.join( os.environ["GITHUB_WORKSPACE"], "arnoldRoot", arnoldVersion )
          os.environ["ARNOLD_ROOT"] =  arnoldRoot

          subprocess.check_call(
            [
              sys.executable,
              ".github/workflows/main/installArnold.py",
              "--version",
              arnoldVersion
            ]
          )
          #Build Arnold extension
          subprocess.check_call( "scons -j 2 build BUILD_TYPE=${{ matrix.buildType }} OPTIONS=.github/workflows/main/sconsOptions", shell = True )

          if os.name != "nt" :
            # Test Arnold extension
            print( "::add-matcher::./.github/workflows/main/problemMatchers/unittest.json" )
            subprocess.check_call( "${{ matrix.testRunner }} \"" + os.path.join( os.environ["GAFFER_BUILD_DIR"], "bin", "gaffer" ) + " test IECoreArnoldTest GafferArnoldTest GafferArnoldUITest\"", shell = True )
            print( "::remove-matcher owner=unittest::" )

=======
        for arnoldVersion in 6.2.0.1 7.0.0.3 7.1.1.0
        do
          # Install Arnold
          ./.github/workflows/main/installArnold.sh $arnoldVersion
          export ARNOLD_ROOT=$GITHUB_WORKSPACE/arnoldRoot/$arnoldVersion
          # Build Arnold extension
          scons -j 2 build BUILD_TYPE=${{ matrix.buildType }} OPTIONS=.github/workflows/main/sconsOptions
          # Test Arnold extension
          echo "::add-matcher::./.github/workflows/main/problemMatchers/unittest.json"
          ${{ matrix.testRunner }} "${{ env.GAFFER_BUILD_DIR }}/bin/gaffer test IECoreArnoldTest GafferArnoldTest GafferArnoldUITest"
          echo "::remove-matcher owner=unittest::"
>>>>>>> 5b6de24b
          # Publish ARNOLD_ROOT to the environment for subsequent steps,
          # so we can build the docs for GafferArnold.
          with open( os.environ["GITHUB_ENV"], "a" ) as f :
            print( "Setting $ARNOLD_ROOT to '%s'" % arnoldRoot )
            f.write( 'ARNOLD_ROOT=%s\n' % arnoldRoot )

      shell: python

    - name: Build Docs and Package
      # We currently experience sporadic hangs in the docs builds (mac), this
      # aborts them in a more timely fashion than the default 6hr timeout.
      timeout-minutes: 20
      run: |
        # Treats warnings-as-errors so we know about broken links
        echo "::add-matcher::./.github/workflows/main/problemMatchers/sphinx.json"
        scons -j 2 package BUILD_TYPE=${{ matrix.buildType }} OPTIONS=.github/workflows/main/sconsOptions
        echo "::remove-matcher owner=sphinx::"
      if: matrix.publish

    - name: Validate
      run: |
        echo "::add-matcher::./.github/workflows/main/problemMatchers/validateRelease.json"
        ./config/validateRelease.py --archive ${{ env.GAFFER_BUILD_NAME }}.tar.gz ${{ env.GAFFER_VALIDATE_EXTRA_FLAGS }}
        echo "::remove-matcher owner=validateRelease::"
      if: matrix.publish

    - uses: actions/upload-artifact@v2
      with:
        name: ${{ env.GAFFER_BUILD_NAME }}
        path: ${{ env.GAFFER_BUILD_NAME }}.tar.gz
      if: matrix.publish

    - name: Publish Release
      run: |
        ./config/publishRelease.py --archive ${{ env.GAFFER_BUILD_NAME }}.tar.gz --repo ${{ github.repository }} --releaseId ${{ env.GAFFER_GITHUB_RELEASEID }}
      if: matrix.publish && env.GAFFER_GITHUB_RELEASEID != ''
      env:
        GITHUB_ACCESS_TOKEN: ${{ secrets.GITHUB_TOKEN }}

    - name: Limit cache size
      # GitHub has a limit of 5G for all caches in a repository. Because we write new
      # files into `./sconsCache` with every build, we must trim its size to avoid
      # unbounded growth. In practice, the archives that get uploaded are much smaller
      # than the limit we apply here, because they're compressed.
      run: ./.github/workflows/main/limitDirectorySize.py --directory ./sconsCache --megabytes ${{ matrix.sconsCacheMegabytes }} --verbose

    - name: Debug Failures
      run: |
        # Give MacOS crash reporter time to do its thing
        sleep 20
        # Print SCons logs and MacOS crash logs
        shopt -s nullglob
        for logFile in config.log ~/Library/Logs/DiagnosticReports/*.crash
        do
         echo $logFile
         cat $logFile
        done
      if: failure()
<|MERGE_RESOLUTION|>--- conflicted
+++ resolved
@@ -181,12 +181,11 @@
 
     - name: Build and test Arnold extension
       run: |
-<<<<<<< HEAD
         import subprocess
         import sys
         import os
 
-        for arnoldVersion in [ "6.2.0.1", "7.0.0.2" ] :
+        for arnoldVersion in [ "6.2.0.1", "7.0.0.3", "7.1.1.0" ] :
           arnoldRoot = os.path.join( os.environ["GITHUB_WORKSPACE"], "arnoldRoot", arnoldVersion )
           os.environ["ARNOLD_ROOT"] =  arnoldRoot
 
@@ -207,19 +206,6 @@
             subprocess.check_call( "${{ matrix.testRunner }} \"" + os.path.join( os.environ["GAFFER_BUILD_DIR"], "bin", "gaffer" ) + " test IECoreArnoldTest GafferArnoldTest GafferArnoldUITest\"", shell = True )
             print( "::remove-matcher owner=unittest::" )
 
-=======
-        for arnoldVersion in 6.2.0.1 7.0.0.3 7.1.1.0
-        do
-          # Install Arnold
-          ./.github/workflows/main/installArnold.sh $arnoldVersion
-          export ARNOLD_ROOT=$GITHUB_WORKSPACE/arnoldRoot/$arnoldVersion
-          # Build Arnold extension
-          scons -j 2 build BUILD_TYPE=${{ matrix.buildType }} OPTIONS=.github/workflows/main/sconsOptions
-          # Test Arnold extension
-          echo "::add-matcher::./.github/workflows/main/problemMatchers/unittest.json"
-          ${{ matrix.testRunner }} "${{ env.GAFFER_BUILD_DIR }}/bin/gaffer test IECoreArnoldTest GafferArnoldTest GafferArnoldUITest"
-          echo "::remove-matcher owner=unittest::"
->>>>>>> 5b6de24b
           # Publish ARNOLD_ROOT to the environment for subsequent steps,
           # so we can build the docs for GafferArnold.
           with open( os.environ["GITHUB_ENV"], "a" ) as f :
