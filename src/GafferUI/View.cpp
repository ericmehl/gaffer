//////////////////////////////////////////////////////////////////////////
//
//  Copyright (c) 2012, John Haddon. All rights reserved.
//  Copyright (c) 2013, Image Engine Design Inc. All rights reserved.
//
//  Redistribution and use in source and binary forms, with or without
//  modification, are permitted provided that the following conditions are
//  met:
//
//      * Redistributions of source code must retain the above
//        copyright notice, this list of conditions and the following
//        disclaimer.
//
//      * Redistributions in binary form must reproduce the above
//        copyright notice, this list of conditions and the following
//        disclaimer in the documentation and/or other materials provided with
//        the distribution.
//
//      * Neither the name of John Haddon nor the names of
//        any other contributors to this software may be used to endorse or
//        promote products derived from this software without specific prior
//        written permission.
//
//  THIS SOFTWARE IS PROVIDED BY THE COPYRIGHT HOLDERS AND CONTRIBUTORS "AS
//  IS" AND ANY EXPRESS OR IMPLIED WARRANTIES, INCLUDING, BUT NOT LIMITED TO,
//  THE IMPLIED WARRANTIES OF MERCHANTABILITY AND FITNESS FOR A PARTICULAR
//  PURPOSE ARE DISCLAIMED. IN NO EVENT SHALL THE COPYRIGHT OWNER OR
//  CONTRIBUTORS BE LIABLE FOR ANY DIRECT, INDIRECT, INCIDENTAL, SPECIAL,
//  EXEMPLARY, OR CONSEQUENTIAL DAMAGES (INCLUDING, BUT NOT LIMITED TO,
//  PROCUREMENT OF SUBSTITUTE GOODS OR SERVICES; LOSS OF USE, DATA, OR
//  PROFITS; OR BUSINESS INTERRUPTION) HOWEVER CAUSED AND ON ANY THEORY OF
//  LIABILITY, WHETHER IN CONTRACT, STRICT LIABILITY, OR TORT (INCLUDING
//  NEGLIGENCE OR OTHERWISE) ARISING IN ANY WAY OUT OF THE USE OF THIS
//  SOFTWARE, EVEN IF ADVISED OF THE POSSIBILITY OF SUCH DAMAGE.
//
//////////////////////////////////////////////////////////////////////////

#include "GafferUI/View.h"

#include "Gaffer/Context.h"
#include "Gaffer/EditScope.h"
#include "Gaffer/Metadata.h"
#include "Gaffer/Plug.h"

#include "boost/bind/bind.hpp"
#include "boost/lexical_cast.hpp"

<<<<<<< HEAD
using namespace boost::placeholders;
=======
using namespace IECore;
>>>>>>> e65e3768
using namespace Gaffer;
using namespace GafferUI;

//////////////////////////////////////////////////////////////////////////
// Internal utilities
//////////////////////////////////////////////////////////////////////////

namespace
{

bool exclusive( const Tool *tool )
{
	auto d = Metadata::value<BoolData>( tool, "tool:exclusive" );
	return !d || d->readable();
}

const InternedString g_editScopeName( "editScope" );
const InternedString g_toolsName( "tools" );

} // namespace

//////////////////////////////////////////////////////////////////////////
// View
//////////////////////////////////////////////////////////////////////////

GAFFER_NODE_DEFINE_TYPE( View );

size_t View::g_firstPlugIndex = 0;

View::View( const std::string &name, Gaffer::PlugPtr inPlug )
	:	Node( name ),
		m_viewportGadget( new ViewportGadget )
{
	storeIndexOfNextChild( g_firstPlugIndex );
	setChild( "in", inPlug );
	addChild( new Plug( g_editScopeName ) );
	addChild( new ToolContainer( g_toolsName ) );
	setContext( new Context() );

	tools()->childAddedSignal().connect( boost::bind( &View::toolsChildAdded, this, ::_2 ) );
}

View::~View()
{
	// Clear tools. This causes any connections from plugs on the View to plugs
	// on the Tool to be removed now, while `Tool::view()` is still valid. This
	// avoids exceptions that would otherwise be caused by Tools responding to
	// `plugDirtiedSignal()` _after_ they've been removed from the View.
	tools()->clearChildren();
}

Gaffer::Plug *View::editScopePlug()
{
	/// \todo Fix ImageView so it doesn't reorder plugs, and then
	/// perform lookups with indices rather than names. See comment
	/// in `ImageView::insertConverter()`.
	return getChild<Plug>( g_editScopeName );
}

const Gaffer::Plug *View::editScopePlug() const
{
	return getChild<Plug>( g_editScopeName );
}

ToolContainer *View::tools()
{
	return getChild<ToolContainer>( g_toolsName );
}

const ToolContainer *View::tools() const
{
	return getChild<ToolContainer>( g_toolsName );
}

Gaffer::EditScope *View::editScope()
{
	Plug *p = editScopePlug()->getInput();
	return p ? p->parent<EditScope>() : nullptr;
}

const Gaffer::EditScope *View::editScope() const
{
	const Plug *p = editScopePlug()->getInput();
	return p ? p->parent<EditScope>() : nullptr;
}

Gaffer::Context *View::getContext()
{
	return m_context.get();
}

const Gaffer::Context *View::getContext() const
{
	return m_context.get();
}

void View::setContext( Gaffer::ContextPtr context )
{
	if( context == m_context )
	{
		return;
	}
	m_context = context;
	m_contextChangedConnection = m_context->changedSignal().connect( boost::bind( &View::contextChanged, this, ::_2 ) );
	contextChangedSignal()( this );
}

View::UnarySignal &View::contextChangedSignal()
{
	return m_contextChangedSignal;
}

ViewportGadget *View::viewportGadget()
{
	return m_viewportGadget.get();
}

const ViewportGadget *View::viewportGadget() const
{
	return m_viewportGadget.get();
}

void View::setPreprocessor( Gaffer::NodePtr preprocessor )
{
	setChild( "__preprocessor", preprocessor );
	preprocessor->getChild<Plug>( "in" )->setInput( inPlug() );
}

void View::contextChanged( const IECore::InternedString &name )
{
}

Signals::Connection &View::contextChangedConnection()
{
	return m_contextChangedConnection;
}

View::CreatorMap &View::creators()
{
	static CreatorMap m;
	return m;
}

View::NamedCreatorMap &View::namedCreators()
{
	static NamedCreatorMap m;
	return m;
}

ViewPtr View::create( Gaffer::PlugPtr plug )
{
	const Gaffer::Node *node = plug->node();
	if( node )
	{
		std::string plugPath = plug->relativeName( node );
		const NamedCreatorMap &m = namedCreators();
		IECore::TypeId t = node->typeId();
		while( t!=IECore::InvalidTypeId )
		{
			NamedCreatorMap::const_iterator it = m.find( t );
			if( it!=m.end() )
			{
				for( RegexAndCreatorVector::const_reverse_iterator nIt = it->second.rbegin(); nIt!=it->second.rend(); nIt++ )
				{
					if( boost::regex_match( plugPath, nIt->first ) )
					{
						return nIt->second( plug );
					}
				}
			}
			t = IECore::RunTimeTyped::baseTypeId( t );
		}
	}

	CreatorMap &m = creators();
	IECore::TypeId t = plug->typeId();
	while( t!=IECore::InvalidTypeId )
	{
		CreatorMap::const_iterator it = m.find( t );
		if( it!=m.end() )
		{
			return it->second( plug );
		}
		t = IECore::RunTimeTyped::baseTypeId( t );
	}

	return nullptr;
}

void View::registerView( IECore::TypeId plugType, ViewCreator creator )
{
	creators()[plugType] = creator;
}

void View::registerView( const IECore::TypeId nodeType, const std::string &plugPath, ViewCreator creator )
{
	namedCreators()[nodeType].push_back( RegexAndCreator( boost::regex( plugPath ), creator ) );
}

void View::toolsChildAdded( Gaffer::GraphComponent *child ) const
{
	auto tool = static_cast<Tool *>( child ); // Type guaranteed by `ToolContainer::acceptsChild()`
	tool->plugSetSignal().connect( boost::bind( &View::toolPlugSet, this, ::_1 ) );
}

void View::toolPlugSet( Gaffer::Plug *plug ) const
{
	auto tool = plug->ancestor<Tool>();
	if( plug != tool->activePlug() )
	{
		return;
	}

	if( !tool->activePlug()->getValue() || !exclusive( tool ) )
	{
		return;
	}

	for( auto &t : Tool::Range( *tools() ) )
	{
		if( t != tool && exclusive( t.get() ) )
		{
			t->activePlug()->setValue( false );
		}
	}
}<|MERGE_RESOLUTION|>--- conflicted
+++ resolved
@@ -45,11 +45,8 @@
 #include "boost/bind/bind.hpp"
 #include "boost/lexical_cast.hpp"
 
-<<<<<<< HEAD
 using namespace boost::placeholders;
-=======
 using namespace IECore;
->>>>>>> e65e3768
 using namespace Gaffer;
 using namespace GafferUI;
 
