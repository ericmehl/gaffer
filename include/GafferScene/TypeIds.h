--- conflicted
+++ resolved
@@ -171,11 +171,8 @@
 	OptionTweaksTypeId = 110626,
 	OptionQueryTypeId = 110627,
 	PrimitiveVariableQueryTypeId = 110628,
-<<<<<<< HEAD
-	VisibleSetDataTypeId = 110629,
-=======
 	SetQueryTypeId = 110629,
->>>>>>> 91065bfd
+	VisibleSetDataTypeId = 110630,
 
 	PreviewPlaceholderTypeId = 110647,
 	PreviewGeometryTypeId = 110648,
