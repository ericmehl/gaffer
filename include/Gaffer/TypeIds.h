--- conflicted
+++ resolved
@@ -146,12 +146,9 @@
 	ContextQueryTypeId = 110099,
 	TweakPlugTypeId = 110100,
 	TweaksPlugTypeId = 110101,
-<<<<<<< HEAD
-	HiddenFilePathFilterTypeId = 110102,
-=======
 	V2fVectorDataPlugTypeId = 110102,
 	V3iVectorDataPlugTypeId = 110103,
->>>>>>> b328ba61
+	HiddenFilePathFilterTypeId = 110104,
 
 	LastTypeId = 110159,
 
