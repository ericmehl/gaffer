--- conflicted
+++ resolved
@@ -48,13 +48,8 @@
 ###############################################################################################
 
 gafferMilestoneVersion = 0 # for announcing major milestones - may contain all of the below
-<<<<<<< HEAD
 gafferMajorVersion = 62 # backwards-incompatible changes
 gafferMinorVersion = 0 # new backwards-compatible features
-=======
-gafferMajorVersion = 61 # backwards-incompatible changes
-gafferMinorVersion = 1 # new backwards-compatible features
->>>>>>> 35491ada
 gafferPatchVersion = 0 # bug fixes
 
 # All of the following must be considered when determining
