---
substitutions :
  leftClick : "![Left click](images/mouseLeftClick.png)"
  rightClick : "![Right click](images/mouseRightClick.png)"
  middleClick : "![Middle click](images/mouseMiddleClick.png)"
  mouseWheel : "![Mouse wheel](images/mouseWheelUpDown.png)"
  editorFocusMenu : "![Editor focus menu](images/editorFocusMenuNodeSelection.png)"
---

# Controls and Shortcuts #

The following is a list of input device controls and shortcuts for manipulating the Graph Editor, Viewer, and Python Editor.

> Tip :
> macOS users: replace <kbd>Ctrl</kbd> with <kbd>Command ⌘</kbd>.


## General ##

Action                               | Control or shortcut
-------------------------------------|--------------------
New node graph                       | {kbd}`Ctrl` + {kbd}`N`
Open node graph                      | {kbd}`Ctrl` + {kbd}`O`
Save node graph                      | {kbd}`Ctrl` + {kbd}`S`
Save node graph as                   | {kbd}`Ctrl` + {kbd}`Shift` + {kbd}`S`
Undo                                 | {kbd}`Ctrl` + {kbd}`Z`
Redo                                 | {kbd}`Ctrl` + {kbd}`Shift` + {kbd}`Z`
Step one frame forward               | {kbd}`→`
Step one frame backward              | {kbd}`←`
Fullscreen mode                      | {kbd}`F11`
Hide tabs of current panel           | {kbd}`Ctrl` + {kbd}`T`

### Pinnable Editors and Inspectors ###

Action                               | Control or shortcut
-------------------------------------|--------------------
Follow the focus node                | Hover cursor over editor, <kbd>&#96;</kbd>
Pin the node selection               | Hover cursor over editor, {kbd}`p`
Pin numeric bookmark 1-9             | Hover cursor over editor, {kbd}`1` - {kbd}`9`
Follow to the node selection         | Hover cursor over editor, {kbd}`n`

## Graph Editor ##

> Note :
> For the following controls and shortcuts, the cursor must hover over the Graph Editor.

### Navigation ###

Action                               | Control or shortcut
-------------------------------------|---------------------------------------------
Pan                                  | {kbd}`Alt` + {{leftClick}} and drag
Zoom                                 | {kbd}`Alt` + {{rightClick}} and drag<br>or<br>{{mouseWheel}}
Pan/Zoom, fine precision             | Hold {kbd}`Shift` during action
Frame selected nodes                 | {kbd}`F`
Enter `Box` node (subgraph)          | {kbd}`↓`
Leave `Box` node (subgraph)          | {kbd}`↑`
Search for nodes                     | {kbd}`Ctrl` + {kbd}`F`
Frame to numeric bookmark            | {kbd}`1` … {kbd}`9`
Frame to focus node                  | <kbd>&#96;</kbd>

### Node creation ###

Action                              | Control or shortcut
------------------------------------|--------------------
Show node menu                      |  {{rightClick}}<br>or<br>{kbd}`Tab`
Insert `Dot` at connection          |  {kbd}`Ctrl` + {{leftClick}} connection<br>or<br>{{rightClick}} connection > *Insert Dot*

### Node selection ###

Action                               | Control or shortcut
-------------------------------------|-------------------
Select all                           | {kbd}`Ctrl` + {kbd}`A`
Clear selection                      | {kbd}`Ctrl` + {kbd}`Shift` + {kbd}`A`
Select node                          | {{leftClick}}
Add node to selection                | {kbd}`Shift` + {{leftClick}}
Add/remove node from selection       | {kbd}`Ctrl` + {{leftClick}}
Select nodes                         | {{leftClick}} and drag marquee, then release
Add nodes                            | {kbd}`Shift` + {{leftClick}} and drag marquee, then release
Deselect nodes                       | {kbd}`Ctrl` + {{leftClick}} and drag marquee, then release
Select upstream nodes                | {kbd}`Shift` + {kbd}`Alt` + {{leftClick}} node
Select downstream nodes              | {kbd}`Ctrl` + {kbd}`Alt` + {{leftClick}} node

### Node dispatch ###

> Note :
> For these dispatch-related shortcuts, the cursor does **not** need to hover over the Graph Editor.

Action                               | Control or shortcut
-------------------------------------|-------------------
Dispatch selected node(s)            | {kbd}`Ctrl` + {kbd}`E`
Redo last dispatch                   | {kbd}`Ctrl` + {kbd}`R`

### Node copying and deletion ###

> Tip :
> For a Box node to be disableable, it must first be [set up for pass-through](../../WorkingWithTheNodeGraph/BoxNode/index.html#setting-up-a-box-for-pass-through).

Action                               | Control or shortcut
-------------------------------------|--------------------
Cut node(s)                          | {kbd}`Ctrl` + {kbd}`X`
Copy node(s)                         | {kbd}`Ctrl` + {kbd}`C`
Paste node(s)                        | {kbd}`Ctrl` + {kbd}`V`
Delete node(s)                       | {kbd}`Backspace`<br>or<br>{kbd}`Delete`
Enable/disable node(s)               | {kbd}`D`

### Node connections and layout ###

Action                               | Control or shortcut
-------------------------------------|--------------------
Connect plug                         | {{leftClick}} and drag plug to another plug
Disconnect plug                      | {{leftClick}} and drag connection to background
Insert node onto connection          | {{leftClick}} and drag node onto connection
Auto-arrange selected nodes          | {kbd}`Ctrl` + {kbd}`L`
Duplicate outgoing connection        | {kbd}`Shift` + {{leftClick}} and drag connection just before in plug

### Focus Node ###

Action                               | Control or shortcut
-------------------------------------|-------------------
Jump to focus node                   | Hover cursor over editor, <kbd>&#96;</kbd><br>or<br>{{leftClick}} {{editorFocusMenu}}, select *Focus Node* > ...
Assign focus to selected node        | Hover cursor over node graph, {kbd}`Ctrl` + <kbd>&#96;</kbd><br>or<br>Click on top right of node

### Node bookmarks ###

Action                               | Control or shortcut
-------------------------------------|-------------------
Bookmark node                        | {{rightClick}} node > *Bookmark*
Connect to bookmarked node           | {{rightClick}} plug > *Connect Bookmark* > select node
Jump to bookmarked node              | Hover cursor over editor, {kbd}`Ctrl` + {kbd}`B` > select bookmarked node<br>or<br> {{leftClick}} {{editorFocusMenu}}, select *Bookmark* > ...
Assign numeric bookmark              | {kbd}`Ctrl` + {kbd}`1` … {kbd}`9`
Remove numeric bookmark              | {kbd}`Ctrl` + {kbd}`0`

## Node Editor ##


### Numeric plugs ###

Action                                        | Control or shorcut
----------------------------------------------|-------------------
Increment/decrement value, specific precision | Position cursor next to a number position in plug field, then hit {kbd}`↑` / {kbd}`↓`
Scrub value, coarse precision                 | {kbd}`Ctrl` + {{leftClick}} and drag the field left/right
Scrub value, fine precision                   | {kbd}`Ctrl` + {kbd}`Shift` + {{leftClick}} and drag the field left/right
Gang plugs together                           | {kbd}`Ctrl` + {kbd}`G`

> Tip :
> Numeric fields support basic mathematical operators to adjust their values. For example, appending `+1` to a plug with an existing value of `2`, will set it to `3`. You can use `+`, `-`, `/`, `*` and `%` to modify the existing value.


### Path plugs ###

Action                              | Control or shorcut
------------------------------------|------------------
Autocomplete path component         | {kbd}`Tab`
Path-level contents menu            | Select path component<br>or<br>Position text cursor in path component, then hit {kbd}`↓`
Path hierarchy menu                 | Select all

### 3D scenes ###

Action                                               | Control or shortcut
-----------------------------------------------------|--------------------
Edit source node of selection                        | {kbd}`Alt` + {kbd}`E`
Edit tweaks node for selection                       | {kbd}`Alt` + {kbd}`Shift` + {kbd}`E`

## Viewer ##

> Note :
> For the following controls and shortcuts, the cursor must hover over the Viewer.


### General controls ###

Action                               | Control or shortcut
-------------------------------------|--------------------
Pan                                  | {kbd}`Alt` + {{leftClick}} and drag
Zoom/dolly                           | {kbd}`Alt` + {{rightClick}} and drag<br>or<br>{{mouseWheel}}
Pan/Zoom, fine precision             | Hold {kbd}`Shift` during action
Frame view to contents               | {kbd}`F`
Pause processing                     | {kbd}`Escape`
Selection Tool                       | {kbd}`Q`
Translate Tool                       | {kbd}`W`
Rotate Tool                          | {kbd}`E`
Scale Tool                           | {kbd}`R`
Camera Tool                          | {kbd}`T`
Crop Window Tool                     | {kbd}`C`
Pin to numeric bookmark              | {kbd}`1` … {kbd}`9`

### 3D scenes ###

Action                                               | Control or shortcut
-----------------------------------------------------|--------------------
Tumble                                               | {kbd}`Alt` + {{leftClick}} and drag
Tumble, fine precision                               | Hold {kbd}`Shift` during action
Select objects                                       | {{leftClick}} and drag marquee, then release
Add/remove object from selection                     | {kbd}`Ctrl` + {{leftClick}}
Add objects to selection                             | {kbd}`Shift` + {{leftClick}} and drag marquee, then release
Deselect objects                                     | {kbd}`Ctrl` + {{leftClick}} and drag marquee, then release
Expand selection                                     | {kbd}`↓`
Fully expand selection                               | {kbd}`Shift` + {kbd}`↓`
Collapse selection                                   | {kbd}`↑`
Edit source node of selection                        | {kbd}`Alt` + {kbd}`E`
Edit tweaks node for selection                       | {kbd}`Alt` + {kbd}`Shift` + {kbd}`E`
Fit clipping planes to scene                         | {{rightClick}} > *Clipping Planes* > *Fit To Scene*
Fit clipping planes to selection                     | {{rightClick}} > *Clipping Planes* > *Fit To Selection*<br>or<br>{kbd}`Ctrl` + {kbd}`K`
Frame view, and fit clipping planes                  | {kbd}`Ctrl` + {kbd}`F`
Reset clipping planes                                | {{rightClick}} > *Clipping Planes* > *Default*
Toggle Inspector                                     | {kbd}`I`

### Transform tools ###

> Note :
> For the following controls and shortcuts, a Transform Tool must be active.

Action                                              | Control or shortcut
----------------------------------------------------|-------------------
Increase manipulator size                           | {kbd}`+`
Decrease manipulator size                           | {kbd}`-`
Add animation key to transform of selected object(s)| {kbd}`S`
Adjust, fine precision                              | Hold {kbd}`Shift` during action
Adjust, snapping to rounded increments              | Hold {kbd}`Ctrl` + during action
Target mode (Translate and Rotate only)             | Hold {kbd}`v`


### 2D images ###

Action                               | Control or shortcut
-------------------------------------|-------------------
Isolate red channel                  | {kbd}`R`
Isolate green channel                | {kbd}`G`
Isolate blue channel                 | {kbd}`B`
Isolate alpha channel                | {kbd}`A`
View luminance of RGB                | {kbd}`L`
Previous layer                       | {kbd}`PgDn`
Next layer                           | {kbd}`PgUp`
Center image at 1:1 scale            | {kbd}`Home`
Next Catalogue image                 | {kbd}`↓`
Previous Catalogue image             | {kbd}`↑`
Duplicate current Catalogue image    | {kbd}`Ctrl` + {kbd}`D`


### Crop window tool ###

Action                               | Control or shortcut
-------------------------------------|--------------------
Draw new region anywhere             | {kbd}`Shift` + click and drag

## Hierarchy View ##

<<<<<<< HEAD
Action                              | Control or shorcut
------------------------------------|-------------------
Copy selected paths                 | {kbd}`Ctrl` + {kbd}`C`
=======
```eval_rst
==================================== ================================================
Action                               Control or shorcut
==================================== ================================================
Copy selected paths                  :kbd:`Ctrl` + :kbd:`C`
Edit source node of selection        :kbd:`Alt` + :kbd:`E`
Edit tweaks node for selection       :kbd:`Alt` + :kbd:`Shift` + :kbd:`E`
==================================== ================================================
```
>>>>>>> 82d69923


## Python Editor ##


### Text entry ###

> Note :
> When using the following drag and drop controls and shortcuts, drop the UI element onto the input field of the Python Editor.

Action                                           | Control or shortcut
-------------------------------------------------|--------------------
Drop node into *Python Editor*                   | {{middleClick}} and drag node from Node Graph
Drop plug into *Python Editor*                   | {{middleClick}} and drag plug from Node Graph<br>or<br>{{leftClick}} and drag plug label from Node Editor
Drop plug value into Python Editor               | {kbd}`Shift` + {{leftClick}} and drag plug label from Node Editor
Drop color value into Python Editor              | {{leftClick}} and drag a pixel from Viewer
Drop scene location path(s) into Python Editor   | {{leftClick}} and drag selection from Viewer or Hierarchy View
Indent selection                                 | {kbd}`Ctrl` + {kbd}`]`
Unindent selection                               | {kbd}`Ctrl` + {kbd}`[`
Comment/uncomment selection                      | {kbd}`Ctrl` + {kbd}`/`


### Execution ###

> Note :
> For the following controls and shortcuts, the input field of the Python Editor must be in focus.

Action                               | Control or shortcut
-------------------------------------|-------------------
Execute and clear                    | {kbd}`Ctrl` + {kbd}`Enter`
Execute selection                    | Select code, then hit {kbd}`Ctrl` + {kbd}`Enter`


## Animation Editor ##

> Note :
> For the following controls and shortcuts, the cursor must hover over the Animation Editor.

Action                                         | Control or shortcut
-----------------------------------------------|--------------------
Pan                                            | {kbd}`Alt` + {{leftClick}} and drag
Zoom                                           | {kbd}`Alt` + {{rightClick}} and drag<br>or<br>{{mouseWheel}}
Zoom x/y axes independently                    | Hold {kbd}`Ctrl` during action
Pan/Zoom, fine precision                       | Hold {kbd}`Shift` during action
Adjust frame range                             | {kbd}`Alt` + {kbd}`Shift` + {{rightClick}} and drag left/right
Adjust key value range                         | {kbd}`Alt` + {kbd}`Shift` + {{rightClick}} and drag up/down
Frame all curves (no selection)                | {kbd}`F`
Frame selected key(s)                          | {kbd}`F`
Add key to a curve                             | {kbd}`Ctrl` + {{leftClick}}
Add key to all selected curves at current frame| {kbd}`I`
Delete selected key(s)                         | {kbd}`Delete`<br>or<br>{kbd}`Backspace`
Adjust selected key(s)                         | {{leftClick}} and drag
Adjust frame(s) of selected key(s)             | {kbd}`Shift` + {{leftClick}} and drag left/right
Adjust value(s) of selected key(s)             | {kbd}`Shift` + {{leftClick}} and drag up/down


## Interactive Render Log ##

Action                              | Control or shorcut
------------------------------------|-------------------
Next message of level               | {kbd}`e`, {kbd}`w`, {kbd}`i`, {kbd}`d`
Previous message of level           | {kbd}`Shift` + {kbd}`e`, {kbd}`w`, {kbd}`i`, {kbd}`d`
Search                              | {kbd}`Ctrl` + {kbd}`F`
  Next match (search field focus)   | {kbd}`Enter`
  Next match (log focus)            | {kbd}`N`
  Previous match (log focus)        | {kbd}`P`
Scroll to bottom                    | {kbd}`B`

## Spreadsheet ##

<<<<<<< HEAD
Action                                             | Control or shortcut
---------------------------------------------------|--------------------
Toggle/edit selected cells                         | {kbd}`Return` or {{leftClick}} {{leftClick}}
Toggle Enabled state of selected cells             | {kbd}`D`
Copy/Paste selected cells or rows                  | {kbd}`Ctrl` + {kbd}`C`/{kbd}`V`
Move cell selection                                | {kbd}`Up`, {kbd}`Down`, {kbd}`Left`, {kbd}`Right`
Extend cell selection                              | {kbd}`Shift` + {kbd}`Up`, {kbd}`Down`, {kbd}`Left`, {kbd}`Right`
Move keyboard focus                                | {kbd}`Ctrl` + {kbd}`Up`, {kbd}`Down`, {kbd}`Left`, {kbd}`Right`
Toggle selection state of cell with keyboard focus | {kbd}`Space`
=======
```eval_rst
================================================== ================================================================
Action                                             Control or shorcut
================================================== ================================================================
Toggle/edit selected cells                         :kbd:`Return` or |M1| |M1|
Toggle Enabled state of selected cells             :kbd:`D`
Copy/Paste selected cells or rows                  :kbd:`Ctrl` + :kbd:`C`/:kbd:`V`
Move cell selection                                :kbd:`Up`, :kbd:`Down`, :kbd:`Left`, :kbd:`Right`
Extend cell selection                              :kbd:`Shift` + :kbd:`Up`, :kbd:`Down`, :kbd:`Left`, :kbd:`Right`
Move keyboard focus                                :kbd:`Ctrl` + :kbd:`Up`, :kbd:`Down`, :kbd:`Left`, :kbd:`Right`
Toggle selection state of cell with keyboard focus :kbd:`Space`
================================================== ================================================================
```

## Light Editor ##

```eval_rst
====================================================== =====================================
Action                                                 Control or shortcut
====================================================== =====================================
Edit source node of selection                          :kbd:`Alt` + :kbd:`E`
Edit tweaks node for selection                         :kbd:`Alt` + :kbd:`Shift` + :kbd:`E`
====================================================== =====================================
```
>>>>>>> 82d69923
<|MERGE_RESOLUTION|>--- conflicted
+++ resolved
@@ -245,22 +245,11 @@
 
 ## Hierarchy View ##
 
-<<<<<<< HEAD
 Action                              | Control or shorcut
 ------------------------------------|-------------------
 Copy selected paths                 | {kbd}`Ctrl` + {kbd}`C`
-=======
-```eval_rst
-==================================== ================================================
-Action                               Control or shorcut
-==================================== ================================================
-Copy selected paths                  :kbd:`Ctrl` + :kbd:`C`
-Edit source node of selection        :kbd:`Alt` + :kbd:`E`
-Edit tweaks node for selection       :kbd:`Alt` + :kbd:`Shift` + :kbd:`E`
-==================================== ================================================
-```
->>>>>>> 82d69923
-
+Edit source node of selection       | {kbd}`Alt` + {kbd}`E`
+Edit tweaks node for selection      | {kbd}`Alt` + {kbd}`Shift` + {kbd}`E`
 
 ## Python Editor ##
 
@@ -330,7 +319,6 @@
 
 ## Spreadsheet ##
 
-<<<<<<< HEAD
 Action                                             | Control or shortcut
 ---------------------------------------------------|--------------------
 Toggle/edit selected cells                         | {kbd}`Return` or {{leftClick}} {{leftClick}}
@@ -340,29 +328,10 @@
 Extend cell selection                              | {kbd}`Shift` + {kbd}`Up`, {kbd}`Down`, {kbd}`Left`, {kbd}`Right`
 Move keyboard focus                                | {kbd}`Ctrl` + {kbd}`Up`, {kbd}`Down`, {kbd}`Left`, {kbd}`Right`
 Toggle selection state of cell with keyboard focus | {kbd}`Space`
-=======
-```eval_rst
-================================================== ================================================================
-Action                                             Control or shorcut
-================================================== ================================================================
-Toggle/edit selected cells                         :kbd:`Return` or |M1| |M1|
-Toggle Enabled state of selected cells             :kbd:`D`
-Copy/Paste selected cells or rows                  :kbd:`Ctrl` + :kbd:`C`/:kbd:`V`
-Move cell selection                                :kbd:`Up`, :kbd:`Down`, :kbd:`Left`, :kbd:`Right`
-Extend cell selection                              :kbd:`Shift` + :kbd:`Up`, :kbd:`Down`, :kbd:`Left`, :kbd:`Right`
-Move keyboard focus                                :kbd:`Ctrl` + :kbd:`Up`, :kbd:`Down`, :kbd:`Left`, :kbd:`Right`
-Toggle selection state of cell with keyboard focus :kbd:`Space`
-================================================== ================================================================
-```
 
 ## Light Editor ##
 
-```eval_rst
-====================================================== =====================================
-Action                                                 Control or shortcut
-====================================================== =====================================
-Edit source node of selection                          :kbd:`Alt` + :kbd:`E`
-Edit tweaks node for selection                         :kbd:`Alt` + :kbd:`Shift` + :kbd:`E`
-====================================================== =====================================
-```
->>>>>>> 82d69923
+Action                                               | Control or shortcut
+-----------------------------------------------------|---------------------
+Edit source node of selection                        | {kbd}`Alt` + {kbd}`E`
+Edit tweaks node for selection                       | {kbd}`Alt` + {kbd}`Shift` + {kbd}`E`